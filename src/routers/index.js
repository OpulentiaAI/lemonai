// @ts-ignore
const router = require("koa-router")();

// 默认首页
router.get("/", async ({ response, request, redis }) => {
  response.body = "Hello, World !";
  response.status = 200;
});

const modules = [
  "agent",
  'conversation',
  'file',
  'platform',
  'model',
  'default_model_setting',
  'search_provider_setting',
  'runtime',
  'message',
  'experience',
  'user',
<<<<<<< HEAD
  'membership_plan',
  'payment'
=======
  'version'
>>>>>>> 429db630
];

for (const module of modules) {
  try {
    // console.log('module', module);
    router.use(require(`./${module}/index.js`));
  } catch (error) {
    console.log(`load ${module} error`, error);
  }
}

module.exports = exports = router.routes();<|MERGE_RESOLUTION|>--- conflicted
+++ resolved
@@ -19,12 +19,9 @@
   'message',
   'experience',
   'user',
-<<<<<<< HEAD
   'membership_plan',
-  'payment'
-=======
+  'payment',
   'version'
->>>>>>> 429db630
 ];
 
 for (const module of modules) {
